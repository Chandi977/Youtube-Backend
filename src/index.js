import dotenv from 'dotenv';
dotenv.config({ path: './.env' });

<<<<<<< HEAD
=======
// Load env based on NODE_ENV
const envFile =
  process.env.NODE_ENV === 'production'
    ? '.env.production'
    : process.env.NODE_ENV === 'development'
      ? '.env.development'
      : '.env';

dotenv.config({ path: envFile });

// Import the function to connect to the MongoDB database
>>>>>>> 8412a984
import connectDB from './config/index.js';
import app from './app.js';

// Catch unexpected errors
process.on('uncaughtException', (err) => {
  console.error('❌ Uncaught Exception:', err);
});

<<<<<<< HEAD
process.on('unhandledRejection', (reason, promise) => {
  console.error('❌ Unhandled Rejection:', reason);
});
=======
// // Load environment variables from the .env file located at the root of the project
// dotenv.config({
//   path: './.env', // Path to the .env file
// });
>>>>>>> 8412a984

const PORT = process.env.PORT || 8000;

connectDB().then(() => {
  app.listen(PORT, () => {
    console.log(`🚀 Server is running at port : ${PORT}`);
  });
});

// Below is a commented-out example of a more basic setup for MongoDB and Express
/*
import express from "express";
import mongoose from "mongoose";
import { DB_NAME } from "./constants.js"; // Assuming DB_NAME is exported from constants.js

const app = express();
async () => {
  try {
    // Connect to MongoDB using Mongoose
    await mongoose.connect(`${process.env.MONGODB_URI}/${DB_NAME}`);
    // Handle any errors that occur during connection
    app.on("error", (error) => {
      console.log("Error :", error);
      throw error;
    });
  } catch (error) {
    // Log an error message if the connection to MongoDB fails
    console.error("ERROR :", error);
    throw error;
  }
};
*/<|MERGE_RESOLUTION|>--- conflicted
+++ resolved
@@ -1,46 +1,25 @@
 import dotenv from 'dotenv';
-dotenv.config({ path: './.env' });
 
-<<<<<<< HEAD
-=======
-// Load env based on NODE_ENV
-const envFile =
-  process.env.NODE_ENV === 'production'
-    ? '.env.production'
-    : process.env.NODE_ENV === 'development'
-      ? '.env.development'
-      : '.env';
-
-dotenv.config({ path: envFile });
-
-// Import the function to connect to the MongoDB database
->>>>>>> 8412a984
 import connectDB from './config/index.js';
 import app from './app.js';
 
-// Catch unexpected errors
-process.on('uncaughtException', (err) => {
-  console.error('❌ Uncaught Exception:', err);
+// Load environment variables from the .env file located at the root of the project
+dotenv.config({
+  path: './.env', // Path to the .env file
 });
 
-<<<<<<< HEAD
-process.on('unhandledRejection', (reason, promise) => {
-  console.error('❌ Unhandled Rejection:', reason);
-});
-=======
-// // Load environment variables from the .env file located at the root of the project
-// dotenv.config({
-//   path: './.env', // Path to the .env file
-// });
->>>>>>> 8412a984
-
-const PORT = process.env.PORT || 8000;
-
-connectDB().then(() => {
-  app.listen(PORT, () => {
-    console.log(`🚀 Server is running at port : ${PORT}`);
+// Connect to the MongoDB database and start the server if successful
+connectDB()
+  .then(() => {
+    // Start the Express server on the port defined in environment variables or default to 8000
+    app.listen(process.env.PORT || 8000, () => {
+      console.log(`Server is running at port : ${process.env.PORT}`);
+    });
+  })
+  .catch((err) => {
+    // Log an error message if the connection to MongoDB fails
+    console.log('MONGO DB CONNECTION FAILED!!!', err);
   });
-});
 
 // Below is a commented-out example of a more basic setup for MongoDB and Express
 /*
